--- conflicted
+++ resolved
@@ -211,13 +211,9 @@
 
     if not flag_with_tar:
         labels = []
-<<<<<<< HEAD
-    if flag_with_out:
-=======
     if not isinstance(labels, (list, tuple, np.ndarray)):
         labels = [labels]
-    if flag_without:
->>>>>>> f41670aa
+    if flag_with_out:
         labels.insert(0, outputs)
     loss = loss_per_case_func(*labels, **loss_func_kwargs)
 
