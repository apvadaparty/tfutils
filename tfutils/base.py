--- conflicted
+++ resolved
@@ -707,6 +707,8 @@
             ttarg = ttargs_func(train_inputs, train_outputs, **ttargs_kwargs)
             train_targets.update(ttarg)
 
+        if validation_params is None:
+            validation_params = {}
         scope = tf.get_variable_scope()
         scope.reuse_variables()
         valid_targets_dict, vqueues = get_valid_targets_dict(validation_params,
@@ -752,12 +754,10 @@
     """NB: this function may modify validation_params"""
     valid_targets_dict = OrderedDict()
     queues = []
-
-<<<<<<< HEAD
     for vtarg in validation_params:
         if 'targets' not in validation_params[vtarg]:
             validation_params[vtarg]['targets'] = default_loss_params()
-        if 'func' not in validation_params[vtarg]['targets']:
+        if 'func' not in validatfion_params[vtarg]['targets']:
             validation_params[vtarg]['targets']['func'] = utils.get_loss            
         if 'agg_func' not in validation_params[vtarg]:
             validation_params[vtarg]['agg_func'] = None
@@ -778,7 +778,7 @@
         queues.append(queue)
         vinputs = queue.batch
         new_model_kwargs = copy.deepcopy(model_kwargs)
-        new_model_kwargs['seed'] = None
+        new_model_kwargs['seed'] = original_seed
         new_model_kwargs['cfg_initial'] = cfg_final
         with tf.name_scope('validation/%s' % vtarg):
             voutputs, _cfg = model_func(inputs=vinputs,
@@ -789,43 +789,6 @@
             valid_targets_dict[vtarg] = {'targets': vtargets,
                                          'agg_func': agg_func,
                                          'num_steps': num_steps}
-=======
-	for vtarg in validation_params:
-		vdata_kwargs = copy.deepcopy(validation_params[vtarg]['data'])
-		vdata_func = vdata_kwargs.pop('func')		
-		if 'targets' not in validation_params[vtarg]:
-			validation_params[vtarg]['targets'] = default_loss_params()
-		if 'func' not in validation_params[vtarg]['targets']:
-			validation_params[vtarg]['targets']['func'] = utils.get_loss
-		vtargs_kwargs = copy.deepcopy(validation_params[vtarg]['targets'])
-		vtargs_func = vtargs_kwargs.pop('func')
-		if 'agg_func' not in validation_params[vtarg]:
-			validation_params[vtarg]['agg_func'] = None
-		agg_func = validation_params[vtarg]['agg_func']
-		vinputs = vdata_func(**vdata_kwargs)
-		if 'num_steps' not in validation_params[vtarg]:
-			validation_params[vtarg]['num_steps'] = vinputs.total_batches
-		num_steps = validation_params[vtarg]['num_steps']
-		if 'queue_params' not in validation_params[vtarg] and default_queue_params:
-			validation_params[vtarg]['queue_params'] = default_queue_params
-		vqueue_params = validation_params[vtarg].get('queue_params', {})
-		queue = CustomQueue(vinputs.node, vinputs, **vqueue_params)
-		queues.append(queue)
-		vinputs = queue.batch
-		new_model_kwargs = copy.deepcopy(model_kwargs)
-		new_model_kwargs['seed'] = original_seed
-		new_model_kwargs['cfg_initial'] = cfg_final
-		with tf.name_scope('validation/%s' % vtarg):
-			voutputs, _cfg = model_func(inputs=vinputs,
-									train=False,
-									**new_model_kwargs)           
-			tf.get_variable_scope().reuse_variables()
-			vtargets = vtargs_func(vinputs, voutputs, **vtargs_kwargs)
-			valid_targets_dict[vtarg] = {'targets': vtargets,
-										 'agg_func': agg_func,
-										 'num_steps': num_steps}     
-
->>>>>>> bc2183b3
     return valid_targets_dict, queues
 
 
